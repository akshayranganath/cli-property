// Copyright 2017 Akamai Technologies, Inc. All Rights Reserved
//
// Licensed under the Apache License, Version 2.0 (the "License");
// you may not use this file except in compliance with the License.
// You may obtain a copy of the License at
//
//   http://www.apache.org/licenses/LICENSE-2.0
//
// Unless required by applicable law or agreed to in writing, software
// distributed under the License is distributed on an "AS IS" BASIS,
// WITHOUT WARRANTIES OR CONDITIONS OF ANY KIND, either express or implied.
// See the License for the specific language governing permissions and
// limitations under the License.
'use strict';

let EdgeGrid = require('edgegrid');
let untildify = require('untildify');
let md5 = require('md5');
let fs = require('fs');
let tmpDir = require('os').tmpdir();

//export
const LATEST_VERSION = {
    STAGING: -2,
    PRODUCTION: -1,
    LATEST: 0
};

//export
const AKAMAI_ENV = {
    STAGING: 'STAGING',
    PRODUCTION: 'PRODUCTION'
};

function sleep(time) {
    return new Promise((resolve) => setTimeout(resolve, time));
}

/**
 * WebSite configuration and manipulation. Use this class to control the workflow of your Akamai configuration for which
 * you normally would use the Property Manager apis.
 * @author Colin Bendell
 */

//export default class WebSite {
class WebSite {

    /**
     * Default constructor. By default the `~/.edgerc` file is used for authentication, using the `[default]` section.
     * @param auth {Object} providing the `path`, and `section` for the authentication. Alternatively, you can pass in
     *     `clientToken`, `clientSecret`, `accessToken`, and `host` directly.
     */
    constructor(auth = {path: "~/.edgerc",section: "default"}) {

        if (auth.clientToken && auth.clientSecret && auth.accessToken && auth.host)
            this._edge = new EdgeGrid(auth.clientToken, auth.clientSecret, auth.accessToken, auth.host, auth.debug);
        else
            this._edge = new EdgeGrid({
                path: untildify(auth.path),
                section: auth.section,
                debug: auth.debug
            });
        this._propertyById = {};
        this._propertyByName = {};
        this._propertyByHost = {};
        this._initComplete = false;
        this._propertyHostnameList = {};
        this._ehnByHostname = {};
        if (auth.create) {
            this._initComplete = true;
        }
    }

    _init() {
        if (this._initComplete)
            return Promise.resolve();
        if (Object.keys(this._propertyById).length > 0) {
            this._initComplete = true;
            return Promise.resolve();
        }

        let groupcontractList = [];
        console.time('Init PropertyManager cache');
        console.info('Init PropertyManager cache (hostnames and property list)');
        return this._getGroupList()
            .then(data => {
                return new Promise((resolve, reject) => {
                    return resolve(data);
                })
            })
            .then(data => {
                this._propertyHostnameList = data.propertyHostnameList || {};
                if (data.groups && data.groups.items)
                    data.groups.items.map(item => {
                        if (item.contractIds)
                            item.contractIds.map(contractId => {
                                // if we have filtered out the contract and group already through the constructor, limit the list appropriately
                                //TODO: clean this logic
                                if ((!this._groupId || this._groupId === item.groupId) && (!this._contractId || this._contractId === contractId))
                                    groupcontractList.push({
                                        contractId: contractId,
                                        groupId: item.groupId
                                    });
                            });
                    });
                // get the  list of all properties for the known list of contracts and groups now
                console.info('... retrieving properties from %s groups', groupcontractList.length);
                return Promise.all(groupcontractList.map(v => {
                    return this._getPropertyList(v.contractId, v.groupId);
                }));
            })
            .then(propList => {
                let promiseList = [];

                propList.map(v => {
                    if (!v || !v.properties || !v.properties.items) return;
                    return v.properties.items.map(item => {
                        let letters = "/^[0-9a-zA-Z\\_\\-\\.]+$/";
                        let configName = item.propertyName;
                        if (!configName.match(letters)) {
                            configName = configName.replace(/[^0-9a-zA-Z\\_\\-\\.]/gi, '_')
                        }
                        item.propertyName = configName;
                        //TODO: should use toJSON() instead of the primitive toString()
                        item.toString = function () {
                            return this.propertyName;
                        };
                        this._propertyByName[item.propertyName] = item;
                        this._propertyById[item.propertyId] = item;
                        if (item.productionVersion != null)
                            promiseList.push(this._getHostnameList(item.propertyId, item.productionVersion));
                        if (item.productionVersion && item.productionVersion != item.stagingVersion)
                            promiseList.push(this._getHostnameList(item.propertyId, item.stagingVersion));
                        if (item.productionVersion == null)
                            promiseList.push(this._getHostnameList(item.propertyId, item.latestVersion))
                    });
                });

                console.info('... retrieving Hosts from %s properties', Object.keys(this._propertyById).length);
                return Promise.all(promiseList);
            })
            .then(hostListList => {
                hostListList.map(hostList => {
                    if (!hostList || !hostList.propertyId || !hostList.propertyVersion) {
                        console.log("ignoring: ", hostList);
                        return;
                    }
                    let prop = this._propertyById[hostList.propertyId];
                    let version = hostList.propertyVersion;
                    if (prop.latestVersion != version ||
                        prop.latestVersion == prop.stagingVersion ||
                        prop.latestVersion == prop.productionVersion) {
                        if (!this._propertyHostnameList[hostList.propertyId]) {
                            this._propertyHostnameList[hostList.propertyId] = {}
                        }
                        this._propertyHostnameList[hostList.propertyId][version] = hostList;
                    }

                    if (prop.stagingVersion && prop.stagingVersion === hostList.propertyVersion)
                        prop.stagingHosts = hostList.hostnames.items;
                    if (prop.productionVersion && prop.productionVersion === hostList.propertyVersion)
                        prop.productionHosts = hostList.hostnames.items;

                    hostList.hostnames.items.map(host => {
                        let hostRef = this._propertyByHost[host.cnameFrom];
                        if (!hostRef)
                            hostRef = this._propertyByHost[host.cnameFrom] = {};
                        this._ehnByHostname[host.cnameTo] = host.edgeHostnameId;
                        
                        if (prop.stagingVersion && prop.stagingVersion === hostList.propertyVersion)
                            hostRef.staging = prop;
                        if (prop.productionVersion && prop.productionVersion === hostList.propertyVersion)
                            hostRef.production = prop;
                    })
                });
                console.timeEnd('Init PropertyManager cache');
            });
    };

    _getNewProperty(propertyId, groupId, contractId) {
        return new Promise((resolve, reject) => {
            //console.info('... retrieving list of properties {%s : %s}', contractId, groupId);

            let request = {
                method: 'GET',
                path: `/papi/v0/properties/${propertyId}?contractId=${contractId}&groupId=${groupId}`,
            };
            this._edge.auth(request);

            this._edge.send(function (data, response) {
                if (response.statusCode >= 200 && response.statusCode < 400) {
                    let parsed = JSON.parse(response.body);
                    resolve(parsed);
                } else if (response.statusCode == 403) {
                    console.info('... no permissions, ignoring  {%s : %s}', contractId, groupId);
                    resolve(null);
                } else {
                    reject(response);
                }
            });
        });
    }

    _getCloneConfig(srcProperty, srcVersion = LATEST_VERSION.STAGING) {
        let cloneFrom = {};
        let contractId, 
            groupId, 
            productId,
            edgeHostnameId;
        
        return this._getProperty(srcProperty, srcVersion)
            .then(cloneFromProperty => {
                contractId = cloneFromProperty.contractId;
                groupId = cloneFromProperty.groupId;
                let productionHosts = cloneFromProperty.productionHosts;
                if (productionHosts) {
                    edgeHostnameId = productionHosts[0]["edgeHostnameId"];
                }
                cloneFrom = {propertyId: cloneFromProperty.propertyId,
                             groupId: groupId,
                             contractId: contractId,
                             edgeHostnameId: edgeHostnameId};
                return WebSite._getLatestVersion(cloneFromProperty)
            })
            .then(version => {
                cloneFrom.version = version;
                return new Promise((resolve, reject) => {
                    console.info('... retrieving clone info');

                    let request = {
                        method: 'GET',
                        path: `/papi/v0/properties/${cloneFrom.propertyId}/versions/${cloneFrom.version}?contractId=${contractId}&groupId=${groupId}`,
                        followRedirect: false
                    };
                    this._edge.auth(request);

                    this._edge.send(function (data, response) {
                        if (response.statusCode >= 200 && response.statusCode < 400) {
                            let parsed = JSON.parse(response.body);
                            console.log(response.body)
                            console.log("IS ONE")
                            cloneFrom.cloneFromVersionEtag = parsed.versions.items[0]["etag"];
                            cloneFrom.productId = parsed.versions.items[0]["productId"];
                            resolve(cloneFrom);
                        } else {
                            reject(response);
                        }
                    });
                })
            })
            .then(cloneFrom => {
                console.info('... retrieving clone rules for cpcode')
                return new Promise ((resolve, reject) => {
                    let request = {
                            method: 'GET',
                            path: `/papi/v0/properties/${cloneFrom.propertyId}/versions/${cloneFrom.version}/rules?contractId=${contractId}&groupId=${groupId}`,
                            followRedirect: false
                        };
                        this._edge.auth(request);

                        this._edge.send(function (data, response) {
                            if (response.statusCode >= 200 && response.statusCode < 400) {
                                let parsed = JSON.parse(response.body);
                                cloneFrom.rules = parsed;
                                resolve(cloneFrom);
                            } else {
                                reject(response);
                            }
                        });
                    })
            }).then(cloneFrom => {
                cloneFrom.rules.rules.behaviors.map(behavior => {
                    if (behavior.name == "cpCode") {
                        cloneFrom.cpcode = behavior.options.value.id
                    } 
                })
                return Promise.resolve(cloneFrom);
            })
    };

    _getGroupList() {
        return new Promise((resolve, reject) => {
            console.info('... retrieving list of Group Ids');

            let request = {
                method: 'GET',
                path: '/papi/v0/groups',
                followRedirect: false,
                followAllRedirects: false
            };
            this._edge.auth(request);

            this._edge.send(function (data, response) {
                if (response.statusCode >= 200 && response.statusCode < 400) {
                    let parsed = JSON.parse(response.body);
                    resolve(parsed);
                } else {
                    reject(response);
                }
            });
        });
    };

    //TODO: this will only be called for LATEST, CURRENT_PROD and CURRENT_STAGE. How do we handle collecting hostnames of different versions?
    _getHostnameList(propertyId, version, newConfig=false) {
        if (newConfig) {
            return Promise.resolve();
        }

        return this._getProperty(propertyId)
            .then(property => {
                //set basic data like contract & group
                const contractId = property.contractId;
                const groupId = property.groupId;
                const propertyId = property.propertyId;

                return new Promise((resolve, reject) => {
                    //console.info('... retrieving list of hostnames {%s : %s : %s}', contractId, groupId, propertyId);
                    if (version == null || !version) {
                        version = 1;
                    }
                    if (this._propertyHostnameList &&
                        this._propertyHostnameList[propertyId] &&
                        this._propertyHostnameList[propertyId][version]) {
                        resolve(this._propertyHostnameList[propertyId][version]);
                    } else {

                        let request = {
                            method: 'GET',
                            path: `/papi/v0/properties/${propertyId}/versions/${version}/hostnames/?contractId=${contractId}&groupId=${groupId}`,
                            followRedirect: false
                        };
                        this._edge.auth(request);

                        this._edge.send(function (data, response) {
                            if (response && response.statusCode >= 200 && response.statusCode < 400) {
                                let parsed = JSON.parse(response.body);
                                resolve(parsed);
                            } else {
                                reject(response);
                            }
                        })
                    }
                });
            });
    };

    _getMainProduct(groupId, contractId) {
        let productInfo;
        return new Promise((resolve, reject) => {
            console.info('... retrieving list of Products for this contract');
            let request = {
                method: 'GET',
                path: `/papi/v0/products?contractId=${contractId}&groupId=${groupId}`,
                followRedirect: false,
                followAllRedirects: false
            };
            this._edge.auth(request);

            this._edge.send(function (data, response) {
                if (response.statusCode >= 200 && response.statusCode < 400) {
                    let parsed = JSON.parse(response.body);
                    parsed.products.items.map(item => {
                        if (item.productId == "prd_SPM") {
                            productInfo = {
                                productId: "prd_SPM",
                                productName: "SPM",
                                groupId: groupId,
                                contractId: contractId
                           };
                            resolve(productInfo);
                        } else if (item.productId == "prd_Dynamic_Site_Del") {
                            productInfo = {
                                productId: "prd_Dynamic_Site_Del",
                                productName: "Dynamic_Site_Del",
                                groupId: groupId,
                                contractId: contractId
                            }
                            resolve(productInfo);
                        }
                    });
                } else {
                    reject(response);
                }
                resolve(productInfo);
            });
        });
    };

    _getProperty(propertyLookup, hostnameEnvironment = LATEST_VERSION.STAGING) {
        if (propertyLookup && propertyLookup.groupId && propertyLookup.propertyId && propertyLookup.contractId)
            return Promise.resolve(propertyLookup);
        propertyLookup = propertyLookup.replace(/[^0-9a-zA-Z\\_\\-\\.]/gi, '_');
        return this._init()
            .then(() => {
                let prop = this._propertyById[propertyLookup] || this._propertyByName[propertyLookup];
                if (!prop) {
                    let host = this._propertyByHost[propertyLookup];
                    if (host)
                        prop = hostnameEnvironment === LATEST_VERSION.STAGING ? host.staging : host.production;
                }

                if (!prop)
                    return Promise.reject(Error(`Cannot find property: ${propertyLookup}`));
                return Promise.resolve(prop);
            });
    };

    _getPropertyList(contractId, groupId) {
        return new Promise((resolve, reject) => {
            //console.info('... retrieving list of properties {%s : %s}', contractId, groupId);

            let request = {
                method: 'GET',
                path: `/papi/v0/properties?contractId=${contractId}&groupId=${groupId}`,
            };
            this._edge.auth(request);

            this._edge.send(function (data, response) {
                if (response.statusCode >= 200 && response.statusCode < 400) {
                    let parsed = JSON.parse(response.body);
                    resolve(parsed);
                } else if (response.statusCode == 403) {
                    console.info('... no permissions, ignoring  {%s : %s}', contractId, groupId);
                    resolve(null);
                } else {
                    reject(response);
                }
            });
        });
    };

    _getPropertyRules(propertyLookup, version) {
        return this._getProperty(propertyLookup)
            .then((data) => {
                //set basic data like contract & group
                const contractId = data.contractId;
                const groupId = data.groupId;
                const propertyId = data.propertyId;

                return new Promise((resolve, reject) => {
                    console.time('... retrieving');
                    console.info(`... retrieving property (${propertyLookup}) v${version}`);
                    //console.info('... retrieving list of hostnames {%s : %s : %s}', contractId, groupId, propertyId);
                    if (version == null) {
                        version = 1;
                    }

                    let request = {
                        method: 'GET',
                        path: `/papi/v0/properties/${propertyId}/versions/${version}/rules?contractId=${contractId}&groupId=${groupId}`,
                        followRedirect: false
                    };
                    this._edge.auth(request);

                    this._edge.send(function (data, response) {
                        console.timeEnd('... retrieving');
                        if (response && response.statusCode >= 200 && response.statusCode < 400) {
                            let parsed = JSON.parse(response.body);
                            resolve(parsed);
                        } else {
                            reject(response);
                        }
                    })
                })
            });
    }

    static _getLatestVersion(property, env = LATEST_VERSION) {
        if (env === LATEST_VERSION.PRODUCTION)
            return property.productionVersion;
        else if (env === LATEST_VERSION.STAGING)
            return property.stagingVersion;
        else if (property.latestVersion)
            return property.latestVersion;
        else
            return 1;
    };

    _copyPropertyVersion(propertyLookup, versionId) {
        return this._getProperty(propertyLookup)
            .then((data) => {
                const contractId = data.contractId;
                const groupId = data.groupId;
                const propertyId = data.propertyId;
                return new Promise((resolve, reject) => {
                    console.time('... copy');
                    console.info(`... copy property (${propertyLookup}) v${versionId}`);
                    let body = {};
                    body.createFromVersion = versionId;

                    let request = {
                        method: 'POST',
                        path: `/papi/v0/properties/${propertyId}/versions?contractId=${contractId}&groupId=${groupId}`,
                        body: body
                    };

                    this._edge.auth(request);

                    this._edge.send(function (data, response) {
                        console.timeEnd('... copy');
                        if (/application\/json/.test(response.headers['content-type'])) {
                            let parsed = JSON.parse(response.body);
                            let matches = !parsed.versionLink ? null : parsed.versionLink.match('versions/(\\d+)?');
                            if (!matches) {
                                reject(Error('cannot find version'));
                            } else {
                                resolve(matches[1]);
                            }
                        } else if (response.statusCode === 404) {
                            resolve({});
                        } else {
                            reject(response);
                        }
                    });
                });
            });
    };

    _createProperty(groupId, contractId, configName, productId, cloneFrom = null) {
        return new Promise((resolve, reject) => {
            console.time('... creating');
            console.info(`Creating property config ${configName}`);

            if (cloneFrom) {
                productId = cloneFrom.productId;
            }

            let propertyObj = {
                "cloneFrom": cloneFrom,
                "productId": productId,
                "propertyName": configName
            };

            let request = {
                method: 'POST',
                path: `/papi/v0/properties/?contractId=${contractId}&groupId=${groupId}`,
                body: propertyObj
            };

            this._edge.auth(request);

            this._edge.send(function (data, response) {
                console.timeEnd('... creating');
                if (response.statusCode >= 200 && response.statusCode < 400) {
                    let propertyResponse = JSON.parse(response.body);
                    response = propertyResponse["propertyLink"].split('?')[0].split("/")[4];
                    resolve(response);
                } else {
                    reject(response);
                }
            });
        })
    }

    _updatePropertyBehaviors(rules, configName, hostname, cpcode, origin=null, secure=false) {
        return new Promise((resolve, reject) => {
            let behaviors = [];
            let children_behaviors = [];

            rules.rules.behaviors.map(behavior => {
                if (behavior.name == "origin" && origin) {
                    behavior.options.hostname = origin;
                }
                if (behavior.name == "cpCode") {
                    if (behavior.options.value) {
                        behavior.options.value = {"id":Number(cpcode)};
                    } else {
                        behavior.options.cpcode = {"id":Number(cpcode)};
                    }
                }
                behaviors.push(behavior);
            })
            rules.rules.behaviors = behaviors;

            rules.rules.children.map(child => {
                child.behaviors.map(behavior => {
                    if (behavior.name == "sureRoute") {
                        if (!behavior.options.sr_stat_key_mode) {
                            behavior.options.sr_stat_key_mode = "default";
                            behavior.options.sr_test_object_url = "/akamai/sureroute-testobject.html"
                        }
                    }
                    children_behaviors.push(behavior);
                })
            })
            if (secure) {
                rules.rules.options = {"is_secure":true}
            }
            rules.rules.children.behaviors = children_behaviors;

            delete rules.errors;
            resolve(rules);
        })
    }

    _updatePropertyRules(propertyLookup, version, rules) {
        return this._getProperty(propertyLookup)
            .then((data) => {
                //set basic data like contract & group
                const contractId = data.contractId;
                const groupId = data.groupId;
                const propertyId = data.propertyId;
                return new Promise((resolve, reject) => {
                    console.time('... updating');
                    console.info(`... updating property (${propertyLookup}) v${version}`);

                    let request = {
                        method: 'PUT',
                        path: `/papi/v0/properties/${propertyId}/versions/${version}/rules?contractId=${contractId}&groupId=${groupId}`,
                        body: rules
                    };

                    this._edge.auth(request);

                    this._edge.send(function (data, response) {
                        console.timeEnd('... updating');
                        if (response.statusCode >= 200 && response.statusCode < 400) {
                            let newRules = JSON.parse(response.body);
                            resolve(newRules);
                        } else {
                            reject(response);
                        }
                    });
                });
            });
    };

    _createCPCode(groupId, contractId, productId, configName) {
        return new Promise((resolve, reject) => {
            console.info('Creating new CPCode for property');
            console.time('... creating new CPCode');
            let cpCode = {
                "productId": productId,
                "cpcodeName": configName
            };
            let request = {
                method: 'POST',
                path: `/papi/v0/cpcodes?contractId=${contractId}&groupId=${groupId}`,
                body: cpCode
            };

            this._edge.auth(request);

            this._edge.send((data, response) => {
                console.timeEnd('... creating new CPCode');
                if (response.statusCode >= 200 && response.statusCode < 400) {
                    let parsed = JSON.parse(response.body);
                    let cpcode = parsed["cpcodeLink"].split('?')[0].split("/")[4].split('_')[1];
                    resolve(cpcode);
                } else {
                    console.log("Unable to create new cpcode.  Likely this means you have reached the limit of new cpcodes for this contract.  Please try the request again with a specified cpcode");
                    resolve();
                }
            });
        });
    }

    //TODO: should only return one edgesuite host name, even if multiple are called - should lookup to see if there is alrady an existing association
    _createHostname(groupId, contractId, configName, productId, edgeHostnameId=null, force=false, secure=false) {
        if (edgeHostnameId) {
            return Promise.resolve(edgeHostnameId);
        }
        return this._getEdgeHostnames(groupId, contractId)
            .then(edgeHostnames => {
                let edgeHostnameId = "";
                edgeHostnames.edgeHostnames.items.map(item => {
                    if (item["domainPrefix"] === configName) {
                        console.info("Hostname already exists");
                        edgeHostnameId = item["edgeHostnameId"]
                        if (this._propertyByHost[item["domainPrefix"]] ) {
                            let property = this._propertyByHost[item["domainPrefix"]]
                            console.info("Hostname assigned to " + property["propertyName"])
                        }
                        return Promise.resolve(edgeHostnameId);
                    }
                });
                return Promise.resolve(edgeHostnameId);
            })
            .then(edgeHostnameId => {
                if (edgeHostnameId) {
                    return Promise.resolve(edgeHostnameId);
                } else {
                    return new Promise((resolve, reject) => {
                        let ehnGroupCounts = {};
                        let ehnContractCounts = {};
                        let ehnSecureContractCounts = {};
                        let ehnSecureGroupCounts = {};
                        let propertyByHost = this._propertyByHost;
                        Object.keys(propertyByHost).forEach(function(key) {
                            let current = propertyByHost[key]["production"] || propertyByHost[key]["staging"]
                            if (current) {
                                let hosts = [];
                                if (current["productionHosts"]) {
                                    hosts.push.apply(hosts, current["productionHosts"])
                                }
                                if (current["stagingHosts"]) {
                                    hosts.push.apply(hosts, current["stagingHosts"]);
                                }
                                if (current.contractId == contractId) {
                                    hosts.forEach(function(host) {
                                        if (!ehnContractCounts[host.edgeHostnameId]) {
                                               if(host.cnameTo.indexOf("edgekey") > -1) {
                                                    ehnSecureContractCounts[host.edgeHostnameId] = 1;
                                               } else {
                                                   ehnContractCounts[host.edgeHostnameId] = 1;
                                               }
                                            } else {
                                                if(host.cnameTo.indexOf("edgekey") > -1) {
                                                    ehnContractCounts[host.edgeHostnameId] += 1;
                                                } else {
                                                    ehnSecureContractCounts[host.edgeHostnameId] += 1;
                                                }
                                            }
                                        
                                        if (current.groupId == groupId) {
                                            if (!ehnGroupCounts[host.edgeHostnameId]) {
                                                ehnGroupCounts[host.edgeHostnameId] = 1;
                                            } else {
                                                ehnGroupCounts[host.edgeHostnameId] += 1;
                                            }
                                        }
                                    })
                                }
                            }
                        })
                        let groupSorted = Object.keys(ehnGroupCounts).sort((a,b) => ehnGroupCounts[a]-ehnGroupCounts[b])
                        let contractSorted = Object.keys(ehnContractCounts).sort((a,b) => ehnContractCounts[b]-ehnContractCounts[a])
                        
                        if (groupSorted.length > 0) {
                            let edgeHostnameId = groupSorted[0];
                            resolve(edgeHostnameId);
                        } else {
                            let edgeHostnameId = contractSorted[0];
                            resolve(edgeHostnameId)
                        }
                        resolve();
                    })
                }
            })
            .then(edgeHostnameId => {
                return new Promise((resolve, reject) => {
                    if (edgeHostnameId) {
                        resolve(edgeHostnameId);
                    } else {
                        console.info('Creating edge hostname for property: ' + configName);
                        console.time('... creating hostname');
                        let hostnameObj = {
                            "productId": productId,
                            "domainPrefix": configName,
                            "domainSuffix": "edgesuite.net",
                            "secure": false,
                            "ipVersionBehavior": "IPV6_COMPLIANCE",
                        };

                        let request = {
                            method: 'POST',
                            path: `/papi/v0/edgehostnames?contractId=${contractId}&groupId=${groupId}`,
                            body: hostnameObj
                        };

                        this._edge.auth(request);

                        this._edge.send((data, response) => {
                            console.timeEnd('... creating hostname');
                            if (response.statusCode >= 200 && response.statusCode < 400) {
                                let hostnameResponse = JSON.parse(response.body);
                                response = hostnameResponse["edgeHostnameLink"].split('?')[0].split("/")[4];
                                resolve(response);
                            } else {
                                reject(response);
                            }
                        })
                    }
                })
            })
    }

    /**
     * Internal function to activate a property
     *
     * @param propertyLookup
     * @param versionId
     * @param env
     * @param notes
     * @param email
     * @param acknowledgeWarnings
     * @param autoAcceptWarnings
     * @returns {Promise.<TResult>}
     * @private
     */
    _activateProperty(propertyLookup, versionId, env = LATEST_VERSION.STAGING, notes = '', email = ['test@example.com'], acknowledgeWarnings = [], autoAcceptWarnings = true) {
        return this._getProperty(propertyLookup)
            .then((data) => {
                //set basic data like contract & group
                const contractId = data.contractId;
                const groupId = data.groupId;
                const propertyId = data.propertyId;
                return new Promise((resolve, reject) => {
                    console.time('... activating');
                    console.info(`... activating property (${propertyLookup}) v${versionId}`);

                    let activationData = {
                        propertyVersion: versionId,
                        network: env,
                        note: notes,
                        notifyEmails: email,
                        acknowledgeWarnings: acknowledgeWarnings,
                        complianceRecord: {
                            noncomplianceReason: 'NO_PRODUCTION_TRAFFIC'
                        }
                    };
                    let request = {
                        method: 'POST',
                        path: `/papi/v0/properties/${propertyId}/activations?contractId=${contractId}&groupId=${groupId}`,
                        body: activationData
                    };

                    this._edge.auth(request);

                    this._edge.send(function (data, response) {
                        if (response.statusCode >= 200 && response.statusCode <= 400) {
                            let parsed = JSON.parse(response.body);
                            resolve(parsed);
                        } else {
                            reject(response.body);
                        }
                    });
                });
            })
            .then(body => {
                console.timeEnd('... activating');
                if (body.type && body.type.includes('warnings-not-acknowledged')) {
                    let messages = [];
                    console.info('... automatically acknowledging %s warnings!', body.warnings.length);
                    body.warnings.map(warning => {
                        console.info('Warnings: %s', warning.detail);
                        //TODO report these warnings?
                        //console.trace(body.warnings[i]);
                        messages.push(warning.messageId);
                    });
                    //TODO: check that this doesn't happen more than once...
                    return this._activateProperty(propertyLookup, versionId, env, notes, email, messages);
                } else
                //TODO what about errors?
                    return new Promise((resolve, reject) => {
                        //TODO: chaise redirect?
                        console.time('Activation Time');
                        let matches = !body.activationLink ? null : body.activationLink.match('activations/([a-z0-9_]+)\\b');

                        if (!matches) {
                            reject(body);
                        } else {
                            resolve(matches[1])
                        }
                    });
            });
    };

    //POST /platformtoolkit/service/properties/deActivate.json?accountId=B-C-1FRYVMN&aid=10357352&gid=64867&v=12
    //{"complianceRecord":{'unitTested":false,"peerReviewedBy":"","customerEmail":"","nonComplianceReason":"NO_PRODUCTION","otherNoncomplianceReason":"","siebelCase":""},"emailList":"colinb@akamai.com","network":"PRODUCTION","notes":"","notificationType":"FINISHED","signedOffWarnings":[]}

    _deactivateProperty(propertyLookup, versionId, env = LATEST_VERSION.STAGING, notes = '', email = ['test@example.com']) {
        return this._getProperty(propertyLookup)
            .then((data) => {
                //set basic data like contract & group
                const contractId = data.contractId;
                const groupId = data.groupId;
                const propertyId = data.propertyId;
                return new Promise((resolve, reject) => {
                    console.time('... deactivating');
                    console.info(`... deactivating property (${propertyLookup}) v${versionId}`);

                    let activationData = {
                        propertyVersion: versionId,
                        network: env,
                        notifyEmails: email,
                        activationType: "DEACTIVATE",
                        complianceRecord: {
                            noncomplianceReason: 'NO_PRODUCTION_TRAFFIC'
                        }

                    };
                    let request = {
                        method: 'POST',
                        path: `/papi/v0/properties/${propertyId}/activations?contractId=${contractId}&groupId=${groupId}`,
                        body: activationData
                    };

                    this._edge.auth(request);

                    this._edge.send(function (data, response) {
                        console.info(response.statusCode);
                        console.info(response.body);
                        if (response.statusCode >= 200 && response.statusCode <= 400) {
                            let parsed = JSON.parse(response.body);
                            let matches = !parsed.activationLink ? null : parsed.activationLink.match('activations/([a-z0-9_]+)\\b');

                            if (!matches) {
                                reject(parsed);
                            } else {
                                resolve(matches[1])
                            }
                        } else {
                            reject(response.body);
                        }
                    });
                });
            })
    }

    _pollActivation(propertyLookup, activationID) {
        return this._getProperty(propertyLookup)
            .then(data => {
                //set basic data like contract & group
                const contractId = data.contractId;
                const groupId = data.groupId;
                const propertyId = data.propertyId;
                return new Promise((resolve, reject) => {

                    let request = {
                        method: 'GET',
                        path: `/papi/v0/properties/${propertyId}/activations/${activationID}?contractId=${contractId}&groupId=${groupId}`,
                    };

                    this._edge.auth(request);

                    this._edge.send(function (data, response) {
                        if (response.statusCode === 200 && /application\/json/.test(response.headers['content-type'])) {
                            let parsed = JSON.parse(response.body);
                            resolve(parsed);
                        }
                        if (response.statusCode === 500) {
                            console.error('Activation caused a 500 response. Retrying...')
                            resolve({
                                activations: {
                                    items: [{
                                        status: 'PENDING'
                                    }]
                                }
                            });
                        } else {
                            reject(response);
                        }
                    });
                })
            })
            .then(data => {
                let pending = false;
                let active = false;
                data.activations.items.map(status => {
                    pending = pending || 'PENDING' === status.status || 'ZONE_2' === status.status;
                    active = !pending && 'ACTIVE' === status.status;
                });
                if (pending) {
                    console.info('... waiting 30s');
                    return sleep(30000).then(() => {
                        return this._pollActivation(propertyLookup, activationID);
                    });
                } else {
                    console.timeEnd('Activation Time');
                    return active ? Promise.resolve(true) : Promise.reject(data);
                }

            });
    };

    _deleteConfig(property) {
        return new Promise((resolve, reject) => {
            console.time('... deleting property');
            let request = {
                method: 'DELETE',
                path: `/papi/v0/properties/${property.propertyId}?contractId=${property.contractId}&groupId=${property.groupId}`
            }
            this._edge.auth(request);
            this._edge.send((data, response) => {
                console.timeEnd('... deleting property');
                let parsed = JSON.parse(response.body);
                if (response.statusCode >= 200 && response.statusCode < 400) {
                    resolve(parsed);
                } else {
                    reject(parsed);
                }
            })
        })
    }

    _assignHostnames(groupId, contractId, configName, edgeHostnameId, propertyId, hostnames, deleteHosts=false, newConfig=false) {
        let assignHostnameArray,myDelete=false;
        let newHostnameArray = [];  
        return this._getHostnameList(configName, LATEST_VERSION.LATEST,newConfig)
        .then(hostnamelist => {
            if (hostnamelist) {
                assignHostnameArray = hostnamelist.hostnames.items;
            } else {
                assignHostnameArray = [];
            }
            let property = this._propertyById[propertyId];
            let version = property.latestVersion;

            return new Promise((resolve, reject) => {
                console.info('Updating property hostnames');
                console.time('... updating hostname');
                
                if (hostnames.length == 0) {
                    hostnames = [configName];
                }

                if (!deleteHosts) {
                    newHostnameArray = assignHostnameArray;
                    hostnames.map(hostname => {
                        let assignHostnameObj;
                        if (edgeHostnameId.includes("ehn_")) {
                            assignHostnameObj = {
                                "cnameType": "EDGE_HOSTNAME",
                                "edgeHostnameId": edgeHostnameId,
                                "cnameFrom": hostname
                            }
                        } else {
                             assignHostnameObj = {
                                "cnameType": "EDGE_HOSTNAME",
                                "cnameTo": edgeHostnameId,
                                "cnameFrom": hostname                           
                            }
                        }
                        
                        console.log("Adding hostname " + assignHostnameObj["cnameFrom"]);
                        newHostnameArray.push(assignHostnameObj);
                    })
                } else {
                    assignHostnameArray.map(host=> {
                        myDelete = false;
                        for (let i=0; i<hostnames.length; i++) {
                            if (hostnames[i] == host["cnameFrom"]) {
                                myDelete = true;
                                console.log("Removing hostname " + host["cnameFrom"]);
                            }
                        }
                        if (!myDelete) {
                            newHostnameArray.push(host);
                            console.log("Not removing hostname " + host["cnameFrom"]);
                        }
                    })
                } 

                let request = {
                    method: 'PUT',
                    path: `/papi/v0/properties/${propertyId}/versions/${version}/hostnames/?contractId=${contractId}&groupId=${groupId}`,
                    body: newHostnameArray
                }

                this._edge.auth(request);
                this._edge.send((data, response) => {
                    console.timeEnd('... updating hostname');
                    if (response.statusCode >= 200 && response.statusCode < 400) {
                        response = JSON.parse(response.body);
                        resolve(response);
                    //} else if (response.statusCode == 400 || response.statusCode == 403) {
                    //    reject("Unable to assign hostname.  Please try to add the hostname in 30 minutes using the --addhosts flag.")
                    } else {
                        reject(response);
                    }
                })
            })
    })
    }

    _getEdgeHostnames(groupId, contractId) {
        return new Promise((resolve, reject) => {
            console.info('Checking for existing edge hostname');
            console.time('... checking edge hostnames');
            let request = {
                method: 'GET',
                path: `/papi/v0/edgehostnames?contractId=${contractId}&groupId=${groupId}`
            }

            this._edge.auth(request);
            this._edge.send((data, response) => {
                console.timeEnd('... checking edge hostnames');
                if (response.statusCode >= 200 && response.statusCode < 400) {
                    response = JSON.parse(response.body);
                    resolve(response);
                } else {
                    reject(response);
                }

            })
        })
    }

    /**
     *
     * @param {object} data which is the output from getGroupList
     */
    _getContractAndGroup(data, contractId, groupId) {
        if (contractId && (!contractId.match("ctr_"))) {
            contractId = "ctr_" + contractId;
        }

        
        return new Promise((resolve, reject) => {
            if (groupId && contractId) {
                data.contractId = contractId;
                data.groupId = groupId;
                resolve(data);
            }
            data.groups.items.map(item => {
                let queryObj = {};
                if (item.contractIds) {
                    item.contractIds.map(contract => {
                        if ((contract === contractId) && (item.groupId === groupId)) {
                            data.contractId = contractId;
                            data.groupId = groupId;
                            resolve(data);
                        }
                        if (!item.parentGroupId && !contractId) {
                            data.contractId = contract;
                            data.groupId = item.groupId;
                            resolve(data);
                        }
                    })
                }
            });
            reject("Group/Contract combination doesn't exist");
        })
    }

       _getConfigAndHostname(configName, hostnames) {
            if (!configName && typeof hostnames != "string") {
                configName = hostnames[0];
            } else if (typeof hostnames == "string") {
                hostnames = [hostnames];
             } else if (hostnames.length == 0) {
                hostnames = [configName]
            }
            if (!configName) 
               configName = hostnames[0]
            let letters = "/^[0-9a-zA-Z\\_\\-\\.]+$/";
            if (!configName.match(letters)) {
                configName = configName.replace(/[^0-9a-zA-Z\\_\\-\\.]/gi, '_')
            }

            return ([configName, hostnames])
        }


    _setRules(groupId, contractId, productId, configName, cpcode=null, hostnames=[],origin=null,secure=false) {
        return new Promise((resolve, reject) => {
            if (cpcode) {
                return resolve(cpcode)
            } else {
                return this._createCPCode(groupId,
                    contractId,
                    productId,
                    configName)
            }
        })
        .then(data => {
            cpcode = data;
            return this.retrieve(configName)
        })
        .then(rules => {
            return this._updatePropertyBehaviors(rules,
                configName,
                hostnames[0],
                cpcode,
                origin,
                secure)
        })
    }

    _getPropertyInfo(contractId, groupId) {
        return this._getGroupList()
            .then(data => {
                return this._getContractAndGroup(data, contractId, groupId);
            })
            .then(data => {
                return this._getMainProduct(data.groupId, data.contractId);
            })
    }

    createCPCode(property) {
        return this._createCPCode(property);
    }

        /**
     * Advanced Metadata can't be automatically replicated, but if we preserver the UUID we can. This method loops through
     * the behaviors and matches and finds advanced entries.  The PS adv. metadata check looks at the md5() of the xml
     * and the UUID of the behavior and the rule ancestry UUID. If all of these things match then the validator will allow
     * the changes to proceed.
     * @param oldRules
     * @param newRules
     * @returns updated Rules
     */
    static mergeAdvancedUUIDRules(oldRules, newRules) {
        //find behavior: {name:"advanced"} and "match": { name: "matchAdvanced"}
        //create md5 tree of ancestry ruleUUID
        //merge over other rule matches and other behaviors
        //flag changes that can't be promoted automatically

        let search = (ruleNode, parentRules = [], found = {}) => {
            let nodeList = ruleNode.behaviors.concat(ruleNode.criteria);
            nodeList.forEach(advNode => {
                //look for "advanced" behaviors
                if (advNode && (advNode.name === "advanced"
                    || advNode.name === "matchAdvanced")) {

                    let xml = advNode.options.xml || ''
                        + advNode.options.openXml || ''
                        + advNode.options.closeXml || '';
                    let newParentRules = ruleNode.uuid !== "default" ? parentRules.concat([ruleNode]) : parentRules;
                    let foundNode = {
                        uuid: advNode.uuid,
                        xml: xml,
                        advNode: advNode,
                        parentRules: newParentRules,
                        md5: md5(xml)
                    };
                    //should we allow for multiple uses of the same hash?
                    if (!found[foundNode.md5]) found[foundNode.md5] = [];
                    found[foundNode.md5].push(foundNode);
                    //console.log("Found: %s with %s parents", foundNode.uuid, newParentRules.length);
                }
            });

            if (ruleNode.children) {
                let newParentRules = ruleNode.uuid !== "default" ? parentRules.concat([ruleNode]) : parentRules;
                ruleNode.children.forEach(childRule => {
                    search(childRule, newParentRules, found);
                });
            }
            return found;
        };

        let oldAdvMtdBehaviors = search(oldRules);
        let newAdvMtdBehaviors = search(newRules);
        Object.keys(newAdvMtdBehaviors).forEach(key => {
            newAdvMtdBehaviors[key].forEach(newAdvObject => {
                let oldAdvObjectList = oldAdvMtdBehaviors[key] || [];
                let oldAdvObject = oldAdvObjectList.find(x => newAdvObject.parentRules.length === x.parentRules.length);

                if (oldAdvObject) {
                    //copy the chain of rules UUIDs over
                    for (let i = 0; i < newAdvObject.parentRules.length; i++) {
                        //console.log("Moving Rule UUID: %s --> %s", oldAdvObject.parentRules[i].uuid, newAdvObject.parentRules[i].uuid);

                        newAdvObject.parentRules[i].uuid = oldAdvObject.parentRules[i].uuid;
                    }
                    // copy the behavior UUID
                    //console.log("Moving Behavior UUID: %s --> %s", newAdvObject.advNode.uuid, oldAdvObject.advNode.uuid);
                    newAdvObject.advNode.uuid = oldAdvObject.advNode.uuid;

                    //cleanup items in our array
                    oldAdvMtdBehaviors[key] = oldAdvMtdBehaviors[key].filter(x => x != oldAdvObject);
                } else {
                    throw Error("Cannot find Advanced Metadata in the destination rules. For safety, the Advanced behavior has to have been previously pushed on the destination config: " + newAdvObject.xml);
                }
            });
        });

        return newRules;
    }

    /**
     * Lookup the PropertyId using the associated Host name. Provide the environment if the Hostname association is
     * moving between configurations.
     *
     * @param {string} hostname for example www.example.com
     * @param {string} env for the latest version lookup (PRODUCTION | STAGING | latest)
     * @returns {Promise} the {object} of Property as the {TResult}
     */
    lookupPropertyIdFromHost(hostname, env = LATEST_VERSION.PRODUCTION) {
        return this._getProperty(hostname, env);
    }

    /**
     * Retrieve the configuration rules for a given property. Use either Host or PropertyId to use as the lookup
     * for the rules
     *
     * @param {string} propertyLookup either colloquial host name (www.example.com) or canonical PropertyId (prp_123456).
     *     If the host name is moving between property configurations, use lookupPropertyIdFromHost()
     * @param {number} versionLookup specify the version or use LATEST_VERSION.PRODUCTION / STAGING / latest
     * @returns {Promise} with the property rules as the {TResult}
     */
    retrieve(propertyLookup, versionLookup = LATEST_VERSION.LATEST) {
        let propertyId;
        return this._getProperty(propertyLookup)
            .then(property => {
                let version = (versionLookup && versionLookup > 0) ? versionLookup : WebSite._getLatestVersion(property, versionLookup)
                console.info(`Retrieving ${property} v${version}`);
                return this._getPropertyRules(property.propertyId, version)
            });
    }

      /**
     * Retrieve the configuration rules for a given property. Use either Host or PropertyId to use as the lookup
     * for the rules
     *
     * @param {string} propertyLookup either colloquial host name (www.example.com) or canonical PropertyId (prp_123456).
     *     If the host name is moving between property configurations, use lookupPropertyIdFromHost()
     * @param {number} versionLookup specify the version or use LATEST_VERSION.PRODUCTION / STAGING / latest
     * @returns {Promise} with the property rules as the {TResult}
     */
    
    retrieveToFile(propertyLookup, toFile, versionLookup = LATEST_VERSION.LATEST) {
        return this.retrieve(propertyLookup, versionLookup)
            .then(data => {
                console.info(`Writing ${propertyLookup} rules to ${toFile}`);
                if (toFile === '-') {
                    console.log(JSON.stringify(data));
                    return Promise.resolve(data);
                } else {
                    return new Promise((resolve, reject) => {
                        fs.writeFile(untildify(toFile), JSON.stringify(data, '', 2), (err) => {
                            if (err)
                                reject(err);
                            else
                                resolve(data);
                        });
                    });
                }
            });
    }

    /**
     *
     * @param {string} propertyLookup either colloquial host name (www.example.com) or canonical PropertyId (prp_123456).
     *     If the host name is moving between property configurations, use lookupPropertyIdFromHost()
     * @param {Object} newRules of the configuration to be updated. Only the {object}.rules will be copied.
     * @returns {Promise} with the property rules as the {TResult}
     */
    update(propertyLookup, newRules) {
        let property = propertyLookup;

        return this._getProperty(propertyLookup)
            .then(localProp => {
                property = localProp;
                console.info(`Updating ${property}`);
                const version = WebSite._getLatestVersion(property);
                return this._copyPropertyVersion(property, version);
            })
            .then(newVersionId => {
                property.latestVersion = newVersionId;
                return this.retrieve(property, newVersionId);
            })
            .then(oldRules => {
                let updatedRules = newRules;
                // fallback in case the object is just the rules and not the full proeprty manager response
                updatedRules.rules = WebSite.mergeAdvancedUUIDRules(oldRules.rules, newRules.rules) ? newRules.rules : newRules;
                ;
                return this._updatePropertyRules(property, oldRules.propertyVersion, updatedRules);
            });
    }

    /**
     * Create a new version of a property, copying the rules from a file stream. This allows storing the property configuration
     * in a version control system and then updating the Akamai system when it becomes live. Only the Object.rules from the file
     * will be used to update the property
     *
     * @param {string} propertyLookup either colloquial host name (www.example.com) or canonical PropertyId (prp_123456).
     *     If the host name is moving between property configurations, use lookupPropertyIdFromHost()
     * @param {string} fromFile the filename to read a previously saved (and modified) form of the property configuration.
     *     Only the {Object}.rules will be copied
     * @returns {Promise} returns a promise with the updated form of the
     */
    updateFromFile(propertyLookup, srcFile) {
        return new Promise ((resolve, reject) => {
            fs.readFile(untildify(srcFile), (err, data) => {
                if (err)
                    reject(err);
                else
                    resolve(JSON.parse(data));
            });

        })
        .then(data => {
            return this.update(propertyLookup, data)
        })
    }

    /**
     * Create a new version of a property, copying the rules from another seperate property configuration. The common use
     * case is to migrate the rules from a QA setup to the WWW setup. If the version is not provided, the LATEST version
     * will be assumed.
     *
     * @param {string} fromProperty either colloquial host name (www.example.com) or canonical PropertyId (prp_123456).
     *     If the host name is moving between property configurations, use lookupPropertyIdFromHost()
     * @param {number} fromVersion optional version number. Will assume LATEST_VERSION.LATEST if none are specified
     * @param {string} toProperty either colloquial host name (www.example.com) or canonical PropertyId (prp_123456)
     * @returns {Promise} returns a promise with the TResult of boolean
     */
    copy(fromProperty, fromVersion = LATEST_VERSION.LATEST, toProperty) {
        return this.retrieve(fromProperty, fromVersion)
            .then(fromRules => {
                console.info(`Copy ${fromProperty} v${fromRules.propertyVersion} to ${toProperty}`);
                return this.update(toProperty, fromRules)
            });
    }

    /**
     * Convenience method to promote the STAGING version of a property to PRODUCTION
     *
     * @param {string} propertyLookup either colloquial host name (www.example.com) or canonical PropertyId (prp_123456).
     *     If the host name is moving between property configurations, use lookupPropertyIdFromHost()
     * @param {string} notes describe the reason for activation
     * @param {string[]} email notivation email addresses
     * @returns {Promise} returns a promise with the TResult of boolean
     */

    //TODO: rename promoteStageToProd to activateStagingToProduction
    promoteStagingToProd(propertyLookup, notes = '', email = ['test@example.com']) {
        let stagingVersion;
        //todo: make sure email is an array
        return this._getProperty(propertyLookup)
            .then(property => {
                if (!property.stagingVersion)
                    new Promise(resolve => reject(`No version in Staging for ${propertyLookup}`));
                else if (property.productionVersion !== property.stagingVersion)
                    return this.activate(propertyLookup, stagingVersion, AKAMAI_ENV.PRODUCTION, notes, email);
                else
                    new Promise(resolve => resolve(true));
            });
    }

    /**
     * Activate a property to either STAGING or PRODUCTION. This function will poll (30s) incr. until the property has
     * successfully been promoted.
     *
     * @param {string} propertyLookup either colloquial host name (www.example.com) or canonical PropertyId (prp_123456).
     *     If the host name is moving between property configurations, use lookupPropertyIdFromHost()
     * @param {number} version version to activate
     * @param {string} networkEnv Akamai environment to activate the property (either STAGING or PRODUCTION)
     * @param {string} notes describe the reason for activation
     * @param {string[]} email notivation email addresses
     * @param {boolean} wait whether the Promise should return after activation is completed across the Akamai
     *     platform (wait=true) or if it should return immediately after submitting the job (wait=false)
     * @returns {Promise} returns a promise with the TResult of boolean
     */
    activate(propertyLookup, version = LATEST_VERSION.LATEST, networkEnv = AKAMAI_ENV.STAGING, notes = '', email = ['test@example.com'], wait = true) {
        //todo: change the version lookup

        console.log(version);
        let emailNotification = email;
        if (!Array.isArray(emailNotification))
            emailNotification = [email];
        let activationVersion = version;
        let property = propertyLookup;

        return this._getProperty(propertyLookup)
            .then(data => {
                property = data;
                if (!version || version <= 0)
                    activationVersion = WebSite._getLatestVersion(property, version);

                console.info(`Activating ${propertyLookup} to ${networkEnv}`);
                return this._activateProperty(property, activationVersion, networkEnv, notes, emailNotification)
            })
            .then(activationId => {
                if (networkEnv === AKAMAI_ENV.STAGING)
                    property.stagingVersion = activationVersion;
                else
                    property.productionVersion = activationVersion;
                if (wait)
                    return this._pollActivation(propertyLookup, activationId);
                return Promise.resolve(activationId);
            })
    }

    /**
     * De-Activate a property to either STAGING or PRODUCTION. This function will poll (30s) incr. until the property has
     * successfully been promoted.
     *
     * @param {string} propertyLookup either colloquial host name (www.example.com) or canonical PropertyId (prp_123456).
     *     If the host name is moving between property configurations, use lookupPropertyIdFromHost()
     * @param {string} networkEnv Akamai environment to activate the property (either STAGING or PRODUCTION)
     * @param {string} notes describe the reason for activation
     * @param {Array} email notivation email addresses
     * @param {boolean} wait whether the Promise should return after activation is completed across the Akamai
     *     platform (wait=true) or if it should return immediately after submitting the job (wait=false)
     * @returns {Promise} returns a promise with the TResult of boolean
     */
    deactivate(propertyLookup, networkEnv = AKAMAI_ENV.STAGING, notes = '', email = ['test@example.com'], wait = true) {
        if (!Array.isArray(email))
            email = [email];
        let property;

        return this._getProperty(propertyLookup)
            .then(data => {
                property = data;
                console.info(`Deactivating ${propertyLookup} to ${networkEnv}`);
                let deactivationVersion = WebSite._getLatestVersion(property, networkEnv == AKAMAI_ENV.STAGING ? LATEST_VERSION.STAGING : LATEST_VERSION.PRODUCTION) || 1;
                return this._deactivateProperty(property, deactivationVersion, networkEnv, notes, email)
            })
            .then(activationId => {
                if (networkEnv === AKAMAI_ENV.STAGING)
                    property.stagingVersion = null;
                else
                    property.productionVersion = null;
                if (wait)
                    return this._pollActivation(propertyLookup, activationId);
                return Promise.resolve(activationId);
            })
    }

    /**
     * Deletes the specified property from the contract
     *
     * @param {string} property Lookup either colloquial host name (www.example.com) or canonical PropertyId (prp_123456).
     *     If the host name is moving between property configurations, use lookupPropertyIdFromHost()
     */
    deleteProperty(propertyLookup) {
        //TODO: deactivate first
        return this._getProperty(propertyLookup)
            .then(property => {
                console.info(`Deleting ${propertyLookup}`);
                return this._deleteConfig(property)
            })
    }

    delHostnames(propertyLookup, hostnames) {
        const version = WebSite._getLatestVersion(propertyLookup);
        let contractId, 
            groupId, 
            productId, 
            propertyId,
            configName, 
            hostlist;

        let names = this._getConfigAndHostname(propertyLookup, hostnames);
        configName = names[0];
        hostnames = names[1];


        return this._getProperty(propertyLookup)
            .then(data => {
                contractId = data.contractId;
                groupId = data.groupId;
                configName = data.propertyName;
                propertyId = data.propertyId;
                return this._getHostnameList(configName, version)
            })
            .then(hostnamelist => {
                hostlist = hostnamelist.hostnames.items;
                return this._assignHostnames(groupId,
                            contractId,
                            configName,
                            null,
                            propertyId,
                            hostnames,
                            true);
            }).then(data => {
                return Promise.resolve();
            })
    }

    addHostnames(propertyLookup, hostnames, edgeHostname=null) {
        let contractId, 
            groupId, 
            productId, 
            propertyId,
            configName, 
            hostlist;

        let names = this._getConfigAndHostname(propertyLookup, hostnames);
        configName = names[0];
        hostnames = names[1];
        const version = WebSite._getLatestVersion(configName);
        

        return this._getProperty(configName)
            .then(data => {
                contractId = data.contractId;
                groupId = data.groupId;
                configName = data.propertyName;
                propertyId = data.propertyId;
                return this._getMainProduct(groupId, contractId)
            })
            .then(product => {
                productId = product.productId;
                return this._getHostnameList(configName, version)
            })
           .then(hostnamelist => {
                hostlist = hostnamelist.hostnames.items;
                let ehn = hostlist[0]["edgeHostnameId"]
                if (!ehn) {
                    ehn = hostlist[0]["cnameTo"]
                }
                return Promise.resolve(ehn)
            })
            .then(edgeHostnameId => {
                return this._assignHostnames(groupId,
                            contractId,
                            configName,
                            edgeHostnameId,
                            propertyId,
                            hostnames);
            }).then(data => {
                return Promise.resolve();
            })
    }

    setOrigin(propertyLookup, origin) {
          const version = WebSite._getLatestVersion(propertyLookup);
                
          return this._getPropertyRules(propertyLookup, version)
            .then(data => {
                let behaviors = [];

                data.rules.behaviors.map(behavior => {
                    if (behavior.name == "origin") {
                        behavior.options.hostname = origin;
                    }
                    behaviors.push(behavior);
                })
                data.rules.behaviors = behaviors;   
                return Promise.resolve(data);
            })
            .then(rules => {
                return this._updatePropertyRules(propertyLookup,version,rules);
            })
    }

    /** 
     * Adds specified hostnames to the property
     * 
     * @param {string}
    */

    /**
     * Creates a new property from scratch
     *
     * @param {array} hostnames List of hostnames for the property
     * @param {string} cpcode
     * @param {string} configName
     * @param {string} contractId
     * @param {string} groupId
     * @param {object} newRules
     * @param {string} origin
     */

    create(hostnames = [], cpcode = null, configName = null, contractId = null, groupId = null, newRules = null, origin = null, edgeHostname=null, secure=false) {
        if (!configName && !hostnames) {
            return Promise.reject("Configname or hostname are required.")
        }
        let names = this._getConfigAndHostname(configName, hostnames);
        configName = names[0];
        hostnames = names[1];

        if (!origin) {
            origin = "origin-" + configName;
        }

        let productId,
            productName,
            propertyId,
            edgeHostnameId;

        return this._getPropertyInfo(contractId, groupId)
            .then(data => {
                if (!contractId) {
                    contractId = data.contractId;
                }
                if (!groupId) {
                    groupId = data.groupId;
                }
                console.log(groupId)
                return this._getMainProduct(groupId, contractId);
            })
            .then(data => {
                productId = data.productId;
                console.log(groupId)
                return this._createProperty(groupId,
                    contractId,
                    configName,
                    productId);
            })
            .then(data => {
                propertyId = data;
                return this._getProperty(propertyId, groupId, contractId);
            })
            .then(data => {
                return this._getNewProperty(propertyId, groupId, contractId);
            })
            .then(data => {
                let propInfo=data.properties.items[0];
                this._propertyByName[propInfo.propertyName] = propInfo;
                this._propertyById[propInfo.propertyId] = propInfo;
                this._propertyByName[configName] = propInfo;    

                if (newRules) {
                    return Promise.resolve(newRules)
                } else {
                    return this._setRules(groupId, contractId, propertyId, configName, cpcode, hostnames, origin, secure)
                }
            })
             .then(rules => {
                return this._updatePropertyRules(configName,
                    1,
                    rules);
            })
            .then(data => {
                if (edgeHostname) {
                    if(edgeHostname.indexOf("edgekey") > -1) {
                          secure=true;
                    }                     
                    edgeHostnameId = this._ehnByHostname[edgeHostname];
                    return Promise.resolve(edgeHostnameId);
                } else if (data.edgeHostnameId) {
                        edgeHostnameId = data.edgeHostnameId;
                        return Promise.resolve(edgeHostnameId);
                } else {
                    return this._createHostname(groupId,
                    contractId,
                    configName,
                    productId);
                }
            })
            .then(edgeHostnameId => {
                return this._assignHostnames(groupId,
                    contractId,
                    configName,
                    edgeHostnameId,
                    propertyId,
                    hostnames,
                    false,
                    true);
            }).then(() => {
                return Promise.resolve();
            })
    }

    createFromFile(hostnames = [], srcFile, configName = null, contractId = null, groupId = null, cpcode = null, origin=null,edgeHostname=null) {
        let names = this._getConfigAndHostname(configName, hostnames);
        configName = names[0];
        hostnames = names[1];
        return new Promise ((resolve, reject) => {
            fs.readFile(untildify(srcFile), (err, data) => {
                if (err)
                    reject(err);
                else
                    resolve(JSON.parse(data));
            });

        })
        .then(rules => {
            return this.create(hostnames, cpcode, configName, contractId, groupId, rules, origin, edgeHostname)
        })

     }

    createFromExisting( srcProperty, 
                        srcVersion = LATEST_VERSION.LATEST, 
                        copyHostnames = false, 
                        hostnames = [], 
                        configName = null, 
                        contractId = null, 
                        groupId = null, 
                        origin=null,
                        edgeHostname=null, 
                        cpcode=null,
                        secure=false) {
        let names = this._getConfigAndHostname(configName, hostnames);
        configName = names[0];
        hostnames = names[1];

        let cloneFrom,
            productId,
            productName,
            propertyId,
            edgeHostnameId;
        

       return this._getProperty(srcProperty)
             .then(data => {
                return this._getCloneConfig(srcProperty, srcVersion = srcVersion)
            })
            .then(data => {
                cloneFrom = data;
                productId = data.productId;
<<<<<<< HEAD
=======
                if (!cpcode) {
                    cpcode = data.cpcode;
                }
>>>>>>> b17b6468
                if (!groupId) {
                    groupId = data.groupId;
                    contractId = data.contractId;
                }
                
                if (edgeHostname) {
                    if(edgeHostname.indexOf("edgekey") > -1) {
                          secure=true;
                    }                     
                    edgeHostnameId = this._ehnByHostname[edgeHostname];
                    return Promise.resolve(edgeHostnameId);
                } else if (data.edgeHostnameId) {
                        edgeHostnameId = data.edgeHostnameId;
                        return Promise.resolve(edgeHostnameId);
                } else {
                    return Promise.resolve();
                }
            })
            .then(() => {
                return this._createHostname(groupId,
                            contractId,
                            configName,
                            productId,
                            edgeHostnameId);
                })
            .then(data => {
                edgeHostnameId = data;
                return this._createProperty(groupId,
                    contractId,
                    configName,
                    productId,
                    cloneFrom);
            })
            .then(data => {
                propertyId = data;
                return this._getNewProperty(propertyId, groupId, contractId);
            })
            .then(data => {
                let propInfo=data.properties.items[0];
                this._propertyByName[propInfo.propertyName] = propInfo;
                this._propertyById[propInfo.propertyId] = propInfo;
                this._propertyByName[configName] = propInfo;    
                return this._setRules(groupId, contractId, propertyId, configName, cpcode, hostnames, origin, secure)
            })
             .then(rules => {
                return this._updatePropertyRules(configName,
                    1,
                    rules);
            })
            .then(property => {
                    return this._assignHostnames(groupId,
                            contractId,
                            configName,
                            edgeHostnameId,
                            propertyId,
                            hostnames,
                            false,
                            true);
             }).then(data => {
                        return Promise.resolve();
            })
        }
    }


WebSite.AKAMAI_ENV = Object.freeze(AKAMAI_ENV);
WebSite.LATEST_VERSION = Object.freeze(LATEST_VERSION);

module.exports = WebSite;<|MERGE_RESOLUTION|>--- conflicted
+++ resolved
@@ -1777,12 +1777,9 @@
             .then(data => {
                 cloneFrom = data;
                 productId = data.productId;
-<<<<<<< HEAD
-=======
                 if (!cpcode) {
                     cpcode = data.cpcode;
                 }
->>>>>>> b17b6468
                 if (!groupId) {
                     groupId = data.groupId;
                     contractId = data.contractId;
