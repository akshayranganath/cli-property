--- conflicted
+++ resolved
@@ -52,7 +52,7 @@
     constructor(auth = {path: "~/.edgerc", section: "default"}) {
 
         if (auth.clientToken && auth.clientSecret && auth.accessToken && auth.host)
-            this._edge = new EdgeGrid(auth.clientToken.auth.clientSecret, auth.accessToken, auth.host, auth.debug);
+            this._edge = new EdgeGrid(auth.clientToken,auth.clientSecret, auth.accessToken, auth.host, auth.debug);
         else
             this._edge = new EdgeGrid({path: untildify(auth.path), section: auth.section, debug: auth.debug});
         this._propertyById = {};
@@ -211,10 +211,6 @@
     };
 
     _getGroupList() {
-<<<<<<< HEAD
-=======
-
->>>>>>> bc3ab7c1
         return new Promise((resolve, reject) => {
             console.info('... retrieving list of Group Ids');
 
@@ -358,65 +354,52 @@
         return this._getProperty(propertyLookup)
             .then((data) => {
                 //set basic data like contract & group
-<<<<<<< HEAD
                 const contractId = data.contractId;
                 const groupId = data.groupId;
                 const propertyId = data.propertyId;
+
                 return new Promise((resolve, reject) => {
                     console.time('... retrieving');
                     console.info(`... retrieving property (${propertyLookup}) v${version}`);
-=======
-                const contractId = property.contractId;
-                const groupId = property.groupId;
-                const propertyId = property.propertyId;
-
-                return new Promise((resolve, reject) => {
                     //console.info('... retrieving list of hostnames {%s : %s : %s}', contractId, groupId, propertyId);
                     if (version == null) {
                         version = 1;
                     }
-                    if (this._propertyHostnameList &&
-                        this._propertyHostnameList[propertyId] &&
-                        this._propertyHostnameList[propertyId][version]) {
-                        resolve(this._propertyHostnameList[propertyId][version]);
-                    } else {
-
-                        let request = {
-                            method: 'GET',
-                            path: `/papi/v0/properties/${propertyId}/versions/${version}/hostnames?contractId=${contractId}&groupId=${groupId}`,
-                            followRedirect: false
-                        };
-                        this._edge.auth(request);
-
-                        this._edge.send(function (data, response) {
-                            if (response && response.statusCode >= 200 && response.statusCode < 400) {
-                                let parsed = JSON.parse(response.body);
-                                resolve(parsed);
-                            }
-                            else {
-                                console.log(response);
-                                reject(response);
-                            }
-                        })
-                    }
-                });
-            });
-    };
-
+                    
+                    let request = {
+                        method: 'GET',
+                        path: `/papi/v0/properties/${propertyId}/versions/${version}/rules?contractId=${contractId}&groupId=${groupId}`,
+                        followRedirect: false
+                    };
+                    this._edge.auth(request);
+
+                    this._edge.send(function (data, response) {
+                        console.timeEnd('... retrieving');
+                        if (response && response.statusCode >= 200 && response.statusCode < 400) {
+                            let parsed = JSON.parse(response.body);
+                            resolve(parsed);
+                        }
+                        else {
+                            console.log(response);
+                            reject(response);
+                        }
+                    })
+                })
+            });
+    }
 
     _getCloneConfig(config) {
         config.cloneFrom = {};
         return this._getProperty(config.srcProperty)
             .then(property => {
                 config.cloneFrom.propertyId = property.propertyId;
-                return WebSite._getLatestVersion(property)
+                Promise.resolve( WebSite._getLatestVersion(property))
             })
             .then(version => {
                 config.cloneFrom.version = version;
                 return new Promise((resolve, reject) => {
                     //console.info('... retrieving list of hostnames {%s : %s : %s}', contractId, groupId, propertyId);
 
->>>>>>> bc3ab7c1
                     let request = {
                         method: 'GET',
                         path: `/papi/v0/properties/${propertyId}/versions/${version}/rules?contractId=${contractId}&groupId=${groupId}`,
@@ -424,12 +407,9 @@
 
                     this._edge.auth(request);
 
-<<<<<<< HEAD
                     this._edge.send((data, response) => {
                         console.timeEnd('... retrieving');
-=======
-                    this._edge.send(function (data, response) {
->>>>>>> bc3ab7c1
+
                         if (response.statusCode >= 200 && response.statusCode < 400) {
                             let parsed = JSON.parse(response.body);
                             resolve(parsed);
@@ -511,7 +491,6 @@
                     body: propertyObj
                 };
 
-<<<<<<< HEAD
                 this._edge.auth(request);
 
                 this._edge.send(function (data, response) {
@@ -526,18 +505,6 @@
                         console.log(response);
                         reject(response);
                     }
-=======
-                    this._edge.send((data, response) => {
-                        console.timeEnd('... retrieving');
-                        if (response.statusCode >= 200 && response.statusCode < 400) {
-                            let parsed = JSON.parse(response.body);
-                            resolve(parsed);
-                        }
-                        else {
-                            reject(response);
-                        }
-                    });
->>>>>>> bc3ab7c1
                 });
             })
     }
@@ -607,7 +574,6 @@
             });
     };
 
-<<<<<<< HEAD
         _createCPCode(property) {
         return new Promise((resolve, reject) => {
             console.info('Creating new CPCode for property');
@@ -659,10 +625,10 @@
                     let datestring = cpCodeInfo.createdDate;
                     property.cpcode = {
                         "id": cpcode,
-                    //    "description":cpCodeInfo.cpcodeName,
-                     //   "name":cpCodeInfo.cpcodeName,
-                    //    "products":[property.productName],
-                    //    "createdDate":datestring
+                        "description":cpCodeInfo.cpcodeName,
+                        "name":cpCodeInfo.cpcodeName,
+                        "products":[property.productName],
+                        "createdDate":datestring
                     };
                     resolve(property);
                 } else {
@@ -738,17 +704,17 @@
                     if (item["domainPrefix"] === property.propertyName) {
                         console.info("Hostname already exists");
                         property.edgeHostnameId = item["edgeHostnameId"];
-                        return Promise.resolve(property.edgeHostnameId);
+                        return Promise.resolve(property);
                     }
                 });
-                return Promise.resolve();
-            })
-            .then(edgeHostnameId => {
-                if (edgeHostnameId) {
-                    return Promise.resolve(edgeHostnameId);
-                } else {
-                    return new Promise((resolve, reject) => {
-    
+                return Promise.resolve(property);
+            })
+            .then(property => {
+                
+                return new Promise((resolve, reject) => {
+                    if (property.edgeHostnameId) {
+                        resolve(property);
+                    } else {
                         console.info('Creating edge hostname for property:'+ property.propertyId);
                         console.time('... creating hostname');
                         let hostnameObj = {
@@ -759,6 +725,9 @@
                                 "ipVersionBehavior": "IPV4",
                         };
 
+                        console.info(hostnameObj);
+                        console.info("======================")
+
                         let request = {
                             method: 'POST',
                             path: `/papi/v0/edgehostnames?contractId=${property.contractId}&groupId=${property.groupId}`,
@@ -769,31 +738,23 @@
 
                         this._edge.send((data, response) => {
                             console.timeEnd('... creating hostname');
+                            console.info(response);
                             if (response.statusCode >= 200 && response.statusCode < 400) {
                                 //TODO: make response more robust
                                 let hostnameResponse = JSON.parse(response.body);
                                 response = hostnameResponse["edgeHostnameLink"].split('?')[0].split("/")[4];
-                                resolve(response);
+                                property.edgeHostnameId = response;
+                                resolve(property);
                             } else {
                                 console.log(response.body);
                                 reject(response);
                             }
                         })
-                    })
-                }
+                    }
+                })
         })
     }
-    /**
-     * Delete a website configuration on Akamai with a hostname
-     *
-     * @param {string} propertyLookup either colloquial host name (www.example.com) or canonical PropertyId (prp_123456).
-     *     If the host name is moving between property configurations, use lookupPropertyIdFromHost()
-     * @returns {Promise} with an empty result
-     */
- 
-
-=======
->>>>>>> bc3ab7c1
+
     /**
      * Internal function to activate a property
      *
@@ -807,11 +768,7 @@
      * @returns {Promise.<TResult>}
      * @private
      */
-<<<<<<< HEAD
-    _activateProperty(propertyLookup, versionId, env = LATEST_VERSION.STAGING, notes = '', email=['test@example.com'], acknowledgeWarnings=[], autoAcceptWarnings=true) {
-=======
     _activateProperty(propertyLookup, versionId, env = LATEST_VERSION.STAGING, notes = '', email = ['test@example.com'], acknowledgeWarnings = [], autoAcceptWarnings = true) {
->>>>>>> bc3ab7c1
         return this._getProperty(propertyLookup)
             .then((data) => {
                 //set basic data like contract & group
@@ -1009,6 +966,165 @@
     })
 }
 
+    
+
+    // TODO: move to model (internal) method and move above
+    // TODO: use crud naming. rename getNew to _create
+    _createCPCode(config) {
+        return new Promise((resolve, reject) => {
+            console.info('Creating new CPCode for property');
+            console.time('... creating new CPCode');
+            let cpCode = {
+                "productId": config.productId,
+                "cpcodeName": config.propertyName
+            }
+            let request = {
+                method: 'POST',
+                path: `/papi/v0/cpcodes?contractId=${config.contractId}&groupId=${config.groupId}`,
+                body: cpCode
+            };
+
+            this._edge.auth(request);
+
+            this._edge.send((data, response) => {
+                console.timeEnd('... creating new CPCode');
+                if (response.statusCode >= 200 && response.statusCode < 400) {
+                    let parsed = JSON.parse(response.body);
+                    config.cpcode = parsed["cpcodeLink"].split('?')[0].split("/")[4].split('_')[1];
+                    resolve(config);
+                } else {
+                    reject(response);
+                }
+            });
+        });
+    }
+
+    //TODO: move above, rename to _retrieve
+    //TODO: expose an public creatCPCode method
+    _populateCPCode(config) {
+        return new Promise((resolve, reject) => {
+            let cpcode = config.cpcode;
+            console.info('Retrieving information for cpcode:' + config.cpcode);
+            console.time('... retrieving CPCode info');
+            let request = {
+                method: 'GET',
+                path: `/papi/v0/cpcodes/cpc_${cpcode}?contractId=${config.contractId}&groupId=${config.groupId}`,
+            };
+
+            this._edge.auth(request);
+
+            this._edge.send((data, response) => {
+                console.timeEnd('... retrieving CPCode info');
+                if (response.statusCode >= 200 && response.statusCode < 400) {
+                    let parsed = JSON.parse(response.body);
+                    let cpCodeInfo = parsed.cpcodes.items[0];
+                    let datestring = cpCodeInfo.createdDate;
+                    config.cpcode = {
+                        "id": cpcode,
+                        "description": cpCodeInfo.cpcodeName,
+                        "name": cpCodeInfo.cpcodeName,
+                        "products": [config.productName],
+                        "createdDate": datestring
+                    };
+                    resolve(config);
+                } else {
+                    reject(config);
+                }
+            })
+        });
+    }
+
+    _assignHostname(property) {
+        return new Promise((resolve, reject) => {
+            console.info('Assigning hostname to property');
+            console.time('... assigning hostname');
+
+            let assignHostnameObj = [{
+                "cnameType": "EDGE_HOSTNAME",
+                "edgeHostnameId": property.edgeHostnameId,
+                "cnameFrom": property.propertyName
+            }]
+
+            let request = {
+                method: 'PUT',
+                path: `/papi/v0/properties/${property.propertyId}/versions/1/hostnames?contractId=${property.contractId}&groupId=${property.groupId}`,
+                body: assignHostnameObj
+            }
+
+            this._edge.auth(request);
+            this._edge.send((data, response) => {
+                console.timeEnd('... assigning hostname');
+                if (response.statusCode >= 200 && response.statusCode < 400) {
+                    response = JSON.parse(response.body);
+                    resolve(response);
+                } else {
+                    reject(response);
+                }
+
+            })
+        })
+    }
+
+    //TODO: how is this different than above?
+    //TODO: move
+    _getEdgeHostnames(property) {
+        return new Promise((resolve, reject) => {
+            console.info('Checking for existing edge hostname');
+            console.time('... checking edge hostnames');
+            let request = {
+                method: 'GET',
+                path: `/papi/v0/edgehostnames?contractId=${property.contractId}&groupId=${property.groupId}`
+            }
+
+            this._edge.auth(request);
+            this._edge.send((data, response) => {
+                console.timeEnd('... checking edge hostnames');
+                if (response.statusCode >= 200 && response.statusCode < 400) {
+                    response = JSON.parse(response.body);
+                    resolve(response);
+                } else {
+                    reject(response);
+                }
+
+            })
+        })
+    }
+
+    /**
+     *
+     * @data which is the output from getGroupList 
+     */
+    //TODO: exception should be thrown if more than one ctract exists and null passed
+    //TODO: refactor to separate controller and model
+    _getContractAndGroup (data) {
+        return new Promise((resolve, reject) => {
+            data.groups.items.map(item => {
+                let queryObj = {};
+                item.contractIds.map(contract => {
+                    if (!item.parentGroupId) {
+                        data.contractId = contract;
+                        data.groupId = item.groupId;
+                        resolve (data);
+                    }
+                })
+            });
+        })
+    }
+    
+
+     /**
+     *
+     * @param oldRules
+     * @param newRules
+     * @returns {*}
+     */
+    static mergeAdvancedUUIDRules(oldRules, newRules) {
+        //TODO: find behavior: {name:"advanced"} and "match": { name: "matchAdvanced"}
+        //TODO: create md5 tree of ancestry ruleUUID
+        //TODO: merge over other rule matches and other behaviors
+        //TODO: flag changes that can't be promoted automatically
+        return newRules;
+    }
 
 
     /**
@@ -1098,7 +1214,7 @@
             .then(oldRules => {
                 let updatedRules = newRules;
                 // fallback in case the object is just the rules and not the full proeprty manager response
-                updatedRules.rules = newRules.rules ? newRules.rules : newRules;
+                updatedRules.rules = WebSite.mergeAdvancedUUIDRules(oldRules.rules, newRules.rules) ? newRules.rules : newRules;;
                 return this._updatePropertyRules(property, oldRules.propertyVersion, updatedRules);
             });
     }
@@ -1124,62 +1240,26 @@
                     resolve(JSON.parse(data));
             });
         })
-            .then(rules => {
-                return this.update(propertyLookup, rules)
-            });
+        .then(rules => {
+            return this.update(propertyLookup, rules)
+        });
     }
 
     /**
      * Create a new property
      *
-     * @param {object} config
-     * File should contain a layout similar to the following:
-     * {
-     *   "productId": "prd_Alta",
-     *   "propertyName": "my.new.property.com",
-     *   "cloneFrom": {  <<<<==== optional section, only needed for cloning
-     *     "propertyId": "prp_175780",
-     *     "version": 2,
-     *     "cloneFromVersionEtag": "a9dfe78cf93090516bde891d009eaf57",
-     *     "copyHostnames": true
-     *   }
-     *
+     * @param {object} options - srcProperty and propertyName
      *
      */
     //TODO: remove config dependencies
     //TODO: expose two constructors: `create(hostnames[], configName=null, contract=null)` and `create(srcProperty, srcVersion, cloneHostname=false, configName=null, contract=null)`
-<<<<<<< HEAD
     createProperty(options) {
         if (options.srcProperty) {
             return this.clone(options);
         } else {
             return this.create(options);
         }
-=======
-    createProperty(config) {
-        return this.create(config);
-    }
-
-    //TODO: remove config dependencies
-    setConfig(configFile) {
-        let config = {};
-        return new Promise((resolve, reject) => {
-            fs.stat(untildify(configFile), function (err, stat) {
-                if (err == null) {
-                    fs.readFile(untildify(configFile), (err, data) => {
-                        if (err)
-                            reject(err);
-                        else
-                            resolve(JSON.parse(data));
-                    });
-                } else if (err.code == "ENOENT") {
-                    resolve(config);
-                }
-            })
-        })
->>>>>>> bc3ab7c1
-    }
-
+    }
     /**
      * Create a new version of a property, copying the rules from another seperate property configuration. The common use
      * case is to migrate the rules from a QA setup to the WWW setup. If the version is not provided, the LATEST version
@@ -1300,265 +1380,33 @@
                 return Promise.resolve(activationId);
             })
     }
-
-<<<<<<< HEAD
-    // TODO: move to model (internal) method and move above
-    // TODO: use crud naming. rename getNew to _create
-
+    /**
+     * Deletes the specified property from the contract
+     * 
+     * @param {string} property Lookup either colloquial host name (www.example.com) or canonical PropertyId (prp_123456).
+     *     If the host name is moving between property configurations, use lookupPropertyIdFromHost()
+     */
     deleteProperty(propertyLookup) {
         return this._getProperty(propertyLookup)
             .then(property => {
                 console.info(`Deleting ${propertyLookup}`);
                 return this._deleteConfig(property)
-=======
+            })
+    }
+
     /**
-     * TODO collapse deletePRoperty and property; property is a reserved word
+     * Creates a new property from scratch
+     * 
+     * @param {string} property Lookup either colloquial host name (www.example.com) or canonical PropertyId (prp_123456).
+     *     If the host name is moving between property configurations, use lookupPropertyIdFromHost()
      */
-    deleteProperty(propertyLookup) {
-        return this._getProperty(propertyLookup)
-            .then(property => {
-                console.info(`Deleting ${propertyLookup}`);
-                return this.delete(property)
-            })
-    }
-
-    // TODO: move to an internal (model) method and move above)
-    delete(property) {
-        return new Promise((resolve, reject) => {
-            console.time('... deleting property');
-            let request = {
-                method: 'DELETE',
-                path: `/papi/v0/properties/${property.propertyId}?contractId=${property.contractId}&groupId=${property.groupId}`
-            }
-            this._edge.auth(request);
-            this._edge.send((data, response) => {
-                console.timeEnd('... deleting property');
-                if (response.statusCode >= 200 && response.statusCode < 400) {
-                    let parsed = JSON.parse(response.body);
-                    console.log(parsed);
-                    resolve(parsed);
-                } else {
-                    reject(parsed);
-                }
-            })
-        })
-    }
-
-    // TODO: move to model (internal) method and move above
-    // TODO: use crud naming. rename getNew to _create
-    _getNewCPCode(config) {
-        return new Promise((resolve, reject) => {
-            console.info('Creating new CPCode for property');
-            console.time('... creating new CPCode');
-            let cpCode = {
-                "productId": config.productId,
-                "cpcodeName": config.propertyName
-            }
-            let request = {
-                method: 'POST',
-                path: `/papi/v0/cpcodes?contractId=${config.contractId}&groupId=${config.groupId}`,
-                body: cpCode
-            };
-
-            this._edge.auth(request);
-
-            this._edge.send((data, response) => {
-                console.timeEnd('... creating new CPCode');
-                if (response.statusCode >= 200 && response.statusCode < 400) {
-                    let parsed = JSON.parse(response.body);
-                    config.cpcode = parsed["cpcodeLink"].split('?')[0].split("/")[4].split('_')[1];
-                    resolve(config);
-                } else {
-                    reject(response);
-                }
-            });
-        });
-    }
-
-    //TODO: move above, rename to _retrieve
-    //TODO: expose an public creatCPCode method
-    _populateCPCode(config) {
-        return new Promise((resolve, reject) => {
-            let cpcode = config.cpcode;
-            console.info('Retrieving information for cpcode:' + config.cpcode);
-            console.time('... retrieving CPCode info');
-            let request = {
-                method: 'GET',
-                path: `/papi/v0/cpcodes/cpc_${cpcode}?contractId=${config.contractId}&groupId=${config.groupId}`,
-            };
-
-            this._edge.auth(request);
-
-            this._edge.send((data, response) => {
-                console.timeEnd('... retrieving CPCode info');
-                if (response.statusCode >= 200 && response.statusCode < 400) {
-                    let parsed = JSON.parse(response.body);
-                    let cpCodeInfo = parsed.cpcodes.items[0];
-                    let datestring = cpCodeInfo.createdDate;
-                    config.cpcode = {
-                        "id": cpcode,
-                        "description": cpCodeInfo.cpcodeName,
-                        "name": cpCodeInfo.cpcodeName,
-                        "products": [config.productName],
-                        "createdDate": datestring
-                    };
-                    resolve(config);
-                } else {
-                    reject(config);
-                }
-            })
-        });
-    }
-
-    _assignHostname(property) {
-        return new Promise((resolve, reject) => {
-            console.info('Assigning hostname to property');
-            console.time('... assigning hostname');
-
-            let assignHostnameObj = [{
-                "cnameType": "EDGE_HOSTNAME",
-                "edgeHostnameId": property.edgeHostnameId,
-                "cnameFrom": property.propertyName
-            }]
-
-            let request = {
-                method: 'PUT',
-                path: `/papi/v0/properties/${property.propertyId}/versions/1/hostnames?contractId=${property.contractId}&groupId=${property.groupId}`,
-                body: assignHostnameObj
-            }
-
-            this._edge.auth(request);
-            this._edge.send((data, response) => {
-                console.timeEnd('... assigning hostname');
-                if (response.statusCode >= 200 && response.statusCode < 400) {
-                    response = JSON.parse(response.body);
-                    resolve(response);
-                } else {
-                    reject(response);
-                }
-
-            })
-        })
-    }
-
-    //TODO: how is this different than above?
-    //TODO: move
-    _getEdgeHostnames(property) {
-        return new Promise((resolve, reject) => {
-            console.info('Checking for existing edge hostname');
-            console.time('... checking edge hostnames');
-            let request = {
-                method: 'GET',
-                path: `/papi/v0/edgehostnames?contractId=${property.contractId}&groupId=${property.groupId}`
-            }
-
-            this._edge.auth(request);
-            this._edge.send((data, response) => {
-                console.timeEnd('... checking edge hostnames');
-                if (response.statusCode >= 200 && response.statusCode < 400) {
-                    response = JSON.parse(response.body);
-                    resolve(response);
-                } else {
-                    reject(response);
-                }
-
-            })
-        })
-    }
-
-    //TODO: should only return one edgesuite host name, even if multiple are called - should lookup to see if there is alrady an existing association
-    //TODO: should use the internal cache for the hostnames
-    //TODO: move
-    _createHostname(property) {
-        return this._getEdgeHostnames(property)
-            .then(edgeHostnames => {
-                edgeHostnames.edgeHostnames.items.map(item => {
-                    if (item["domainPrefix"] === property.propertyName) {
-                        console.info("Hostname already exists");
-                        property.edgeHostnameId = item["edgeHostnameId"];
-                    }
-                });
-                return Promise.resolve(property);
-            })
-            .then(property => {
-                if (property.edgeHostnameId) {
-                    return Promise.resolve(property);
-                } else {
-                    console.info('Creating edge hostname for property:' + property.propertyId);
-                    console.time('... creating hostname');
-                    let hostnameObj = {
-                        "productId": property.productId,
-                        "domainPrefix": property.propertyName,
-                        "domainSuffix": "edgesuite.net",
-                        "secure": false,
-                        "ipVersionBehavior": "IPV4",
-                    };
-
-                    let request = {
-                        method: 'POST',
-                        path: `/papi/v0/edgehostnames?contractId=${property.contractId}&groupId=${property.groupId}`,
-                        body: hostnameObj
-                    };
-
-                    this._edge.auth(request);
-
-                    this._edge.send((data, response) => {
-                        console.timeEnd('... creating hostname');
-                        if (response.statusCode >= 200 && response.statusCode < 400) {
-                            //TODO: make response more robust
-                            let hostnameResponse = JSON.parse(response.body);
-                            response = hostnameResponse["edgeHostnameLink"].split('?')[0].split("/")[4];
-
-                            return Promise.resolve(response);
-                        } else {
-                            console.log(response.body);
-                            return Promise.reject(response);
-                        }
-                    })
-                }
->>>>>>> bc3ab7c1
-            })
-    }
-
-    /**
-     * Create a new website configuration on Akamai with a hostname and a base set of rules
-     *
-     * @param {string} hostname either colloquial host name (www.example.com) or canonical PropertyId (prp_123456).
-     *     If the host name is moving between property configurations, use lookupPropertyIdFromHost()
-     * @param {Object} newRules of the configuration to be updated. Only the {object}.rules will be copied.
-     * @returns {Promise} with the property rules as the {TResult}
-     */
-    //TODO: remove the config usage
-    //TODO: exception should be thrown if more than one ctract exists and null passed
-    //TODO: refactor to separate controller and model
-    //TODO: move and convert to internal
-<<<<<<< HEAD
-    _getContractAndGroup (data) {
-        return new Promise((resolve, reject) => {
-            data.groups.items.map(item => {
-                let queryObj = {};
-                item.contractIds.map(contract => {
-                    if (!item.parentGroupId) {
-                        data.contractId = contract;
-                        data.groupId = item.groupId;
-                        resolve (data);
-                    }
-                })
-            });
-        })
-    }
-    
-    create(options) {
-        let path = options.path ? options.path : "~/.edgerc";
-        let section = options.section ? options.section : "papi";
-
-	    let property = new WebSite({path:path, section: section});
+
+    create(property) {
         let contractId, groupId;
-        property.propertyName = options.propertyName;
         
-        return property._getGroupList()
+        return this._getGroupList()
            .then(data => {
-               return property._getContractAndGroup(data);
+               return this._getContractAndGroup(data);
         }).then(data => {
             property.contractId = data.contractId;
             property.groupId = data.groupId;
@@ -1583,163 +1431,31 @@
             property.cpcode = data.cpcode;
             
             console.info(`... retrieving rules for ${property.propertyName}`);
-            return this.retrieve(property)
-        })
-        .then(data => {
-            return this._updatePropertyBehaviors(data);
+            return this.retrieve(property.propertyName)
         })
         .then(data => {
             property.rules = data.rules;
+            return this._updatePropertyBehaviors(property);
+        })
+        .then(data => {
             return this._updatePropertyRules(property, 1, property);
         })
         .then((data) => {
             return this._createHostname(property);
         })
         .then(data => {
-            property.edgeHostnameId = data;
+            property = data;
             return this._assignHostname(property);
         })
-=======
-    create(config) {
-        let property = new WebSite({path: "~/.edgerc", section: "papi"});
-        let contractId, groupId;
-
-        //TODO: this is duplicating the effort in init. shoudl probably refactor
-        return property._getGroupList(config)
-            .then(data => {
-                if (config.contractId && config.groupId) {
-                    return new Promise.resolve(config);
-                }
-                return new Promise((resolve, reject) => {
-                    data.groups.items.map(item => {
-                        let queryObj = {};
-
-                        item.contractIds.map(contract => {
-                            //TODO: support parent groupIds
-                            if (!item.parentGroupId) {
-                                config.contractId = contract;
-                                config.groupId = item.groupId;
-                                resolve(config);
-                            }
-                        })
-                    });
-                })
-            }).then(config => {
-                return this._getMainProduct(config);
-            }).then(config => {
-                if (config.srcProperty) {
-                    return this._getCloneConfig(config);
-                } else {
-                    return Promise.resolve(config);
-                }
-            }).then(config => {
-                return new Promise((resolve, reject) => {
-                    contractId = config.contractId;
-                    groupId = config.groupId;
-                    console.time('... creating');
-                    console.info(`... creating property ${config.propertyName}`);
-
-                    let request = {
-                        method: 'POST',
-                        path: `/papi/v0/properties/?contractId=${contractId}&groupId=${groupId}`,
-                        body: config
-                    };
-
-                    this._edge.auth(request);
-
-                    this._edge.send(function (data, response) {
-                        console.timeEnd('... creating');
-                        if (response.statusCode >= 200 && response.statusCode < 400) {
-                            let propertyResponse = JSON.parse(response.body);
-                            response = propertyResponse["propertyLink"].split('?')[0].split("/")[4];
-                            config.propertyId = response;
-                            resolve(config);
-                        }
-                        else {
-                            console.log(response);
-                            reject(response);
-                        }
-                    });
-                })
-            })
-            .then(config => {
-                config.cpcode = 548751;
-                if (config.cpcode) {
-                    return Promise.resolve(config);
-                } else {
-                    return this._getNewCPCode(config);
-                }
-            }).then(config => {
-                return this._populateCPCode(config);
-            })
-            .then(config => {
-                // If we're not cloning we need to grab the rules
-                if (!config.srcProperty) {
-                    console.info(`... retrieving rules for ${config.propertyName}`);
-                    return this.retrieve(config.propertyName)
-                } else {
-                    return Promise.resolve();
-                }
-            })
-            .then(property => {
-                // If we're cloning we can just skip this step
-                if (!property) return Promise.resolve();
-                let behaviors = [];
-                let children_behaviors = [];
-
-                property.accountId = this._accountId;
-                property.contractId = config.contractId;
-                property.groupId = config.groupId;
-                property.propertyId = config.propertyId;
-                property.propertyName = config.propertyName;
-                property.rules.behaviors.map(behavior => {
-                    if (behavior.name == "origin") {
-                        behavior.options.hostname = "origin-" + property.propertyName
-                    }
-                    if (behavior.name == "cpCode") {
-                        behavior.options.cpcode = config.cpcode;
-                        delete config.cpcode;
-                    }
-                    behaviors.push(behavior);
-                })
-                property.rules.behaviors = behaviors;
-
-                property.rules.children.map(child => {
-                    child.behaviors.map(behavior => {
-                        if (behavior.name == "sureRoute") {
-                            behavior.options.sr_stat_key_mode = "default";
-                            behavior.options.sr_test_object_url = "/akamai/sureroute-testobject.html"
-                        }
-                        children_behaviors.push(behavior);
-                    })
-                })
-                property.rules.children.behaviors = children_behaviors;
-
-                delete property.errors;
-                return this._updatePropertyRules(property, 1, property);
-            })
-            .then(property => {
-                property.productId = config.productId;
-                return property;
-            })
-            .then(property => {
-                return this._createHostname(property);
-            })
-            .then(property => {
-                return this._assignHostname(property);
-            })
->>>>>>> bc3ab7c1
-    }
-
+    }
+
+   
     clone(options) {
-        let path = options.path ? options.path : "~/.edgerc";
-        let section = options.section ? options.section : "papi";
-	    let property = new WebSite({path: path, section: section});
         let contractId, groupId;
         
         return property._getGroupList()
             .then(data => {
-               return property._getContractAndGroup(data);
+               return this._getContractAndGroup(data);
             })
             .then(data => {
                 property.groupId = data.groupId;
@@ -1772,7 +1488,7 @@
                 return this.retrieve(property.propertyName)
             })
             .then(data => {
-                return this._updatePropertyBehaviors(data);
+                return this._updatePropertyBehaviors(property);
             })
             .then(data => {
                 property.rules = data.rules;
