<<<<<<< HEAD
# NOTE THAT THIS IS A PREVIEW ONLY OF AN UPCOMING PRODUCT. 

----

# AkamaiConfigKit
=======
# AkamaiConfigKit - PREVIEW
>>>>>>> 5f64a11b


## Overview
This is a set of nodejs libraries use to wrap Akamai's {OPEN} APIs to help simplify the operations and interactions
with Akamai for common configuration tasks.  This kit can be used in different ways:
* Just want a no-fuss tool? [Use the command line utility](#updateWebSite) to interact with the library
* Want to integrate into your own Node.js application? [Include the library](#library) 
* Leverage the [gulp integration](#gulp) to integrate with your Continuous Integration/Continuous Deployment toolset

## Setup
In order to use this configuration, you need to:
* Setup your credential files with a 'papi' section as described in the [authorization](https://developer.akamai.com/introduction/Prov_Creds.html) and [credentials](https://developer.akamai.com/introduction/Conf_Client.html) sections of the getting started guide on the developer portal
* Node 7 is required
* Install the libraries with 'npm install'

## Functionality (version 0.0.1)
The initial version of the ConfigKit provides the following functionality:
* Create a new version from locally stored rules
* Copy a configuration between properties
 * Currently does not support advanced metadata
* Create or clone a new property
 * Accepts cpcode, contract ID and hostnames
* Delete a property
* Activate and deactivate property versions to production, staging or both

## akamaiProperty
This script wraps all of the functionality from the [library](#library) into a command line utility which can be used to support the following use cases.  All of the functions accept a property ID, the config name or a hostname from the property.
* [Create property](#create)
* [Clone property](#clone)
* [Retrieve property rules](#retrieve)
* [Update a property](#update)
* [Copy a property's config to another property](#copy)
* [Activate or deactivate](#activate)
* [Add Origin or Hostname](#add)

### Create
Creating a new property requires only a single parameter, the target property.  

```bash
%  akamaiProperty create dev7.mydomain.com << New property from scratch
%  akamaiProperty create dev7 --clone template1 --hostnames test.hostname.com << clone from another property
```

The flags of interest for create are:

```
      -h, --help               output usage information
    --clone <property>       Source property to clone from
    --srcver <version>       Version for source property stag/prod/latest/<number> (default is latest)
    --file <file>            Source file for new property rules
    --hostnames <hostnames>  Comma delimited list of hostnames for property
    --origin <origin>        Origin for new property
    --edgehostname <ehn>     Edge hostname
    --cpcode <cpcode>        CPCode, requires contract and group
    --contract <contract>    Contract for the new property
    --group <group>          Group to place property in
    --section <section>      Section of the credentials file
    --nocopy                 Do not copy source property's hostnames

```
### Retrieve
This function retrieves the specified ruleset, either to STDOUT or the --outfile flag

```bash
% akamaiProperty retrieve new.property.name
```

The flags of interest for retrieve are:
```
   -h, --help           output usage information
    --file <file>        Output file (default is STDOUT)
    --propver <version>  Property version, latest/staging/prod or number
    --section <section>  Section of the credentials file

```

### Update
Update the current property version with the rules from a local file.

```bash
% akamaiProperty update my.property.com --srcprop this.other.property.com
```

The flags of interest for update are:
```
    -h, --help            output usage information
    --srcprop <property>  Source property to copy rules from
    --srcver <version>    Version for source property stag/prod/latest/<number>  (default is latest)
    --file <file>         Source file for property rules
    --section <section>   Section of the credentials file
```

### Activate
Activate the specified property version on staging, production or both.

```bash
% akamaiProperty activate my.property.com --network BOTH
```
Possible options are:
```bash
    -h, --help           output usage information
    --network <network>  Network to activate, PROD/STAG/BOTH
    --propver <version>  Property version, latest/staging/prod or number
    --section <section>  Section of the credentials file
    --email <email>      Email to use for confirmation
```

### Modify
Add origin or hostname to the specified property (or delete hostname)

```bash
% akamaiProperty modify my.property.com --origin new.origin.hostname
```

Possible options are:
```bash
    -h, --help                     output usage information
    --section <section>            Section of the credentials file
    --addhosts <hostnames>         Comma delimited list of hostnames to add
    --delhosts <hostnames>         Comma delimited list of hostnames to delete
    --edgehostname <edgehostname>  Edge hostname to switch the property to
    --origin <origin>              Origin 
    --edgehostname <ehn>           TODO: Edge hostname
```

## Gulp

Download the Gulp integration project from https://github.com/akamai-open/gulp-akamaiconfigkit

In your gulpfile, include the library and define your build targets.

```
let gulp = require('gulp'),
    akamaiconfig = require('gulp-akamaiconfigkit');

const localConfig = {
    host: 'www.example.com',
    smokeTestUrls: ['/'],
    emailNotification: 'nobody@akamai.com',

};

const credConfig = {
    path: "~/.edgerc",
    section: "papi"
}


let akamai = new akamaiconfig(credConfig);

gulp.task('deploy-akamai', () => {
    return gulp.src("src/akamai/rules.json")
        .pipe(akamai.deployStaging(localConfig))
        .pipe(akamai.testStaging(localConfig.host, localConfig.smokeTestUrls))
        .pipe(akamai.promoteStagingToProduction(localConfig));
})
```

This integration can be used to have a CD tool such as Jenkins push changes to Akamai whenever a rules file changes in your SCM.  This allows you to treat your configuration as code and keep your own rules locally.

## Library

Start with creating the WebSite object:

```
let WebSite = require('akamaiconfigkit').WebSite;
let exampleDotCom = new WebSite();

exampleDotCom.copy("qa-www.example.com", "sage-www.example.com")
  .then(data -> { console.log("Rules copied accross Akamai configurations!")});
```

This will use the [default] credentials in the ~/.edgerc file. Alternate object creations include:

Specifying to use the `[continuous_delivery]` section in the file `/cyberark/edgerc`

```
let exampleDotCom = new WebSite({path:"/cyberark/edgerc", section: "[continuous_delivery]"});
```

You can alternatively specify the `clientToken`, `clientSecret`, `accessToken`, and `host` as properties of the
constructor object

```
let exampleDotCom = new WebSite({clientToken:"a1b2", clientSecret: "c3d4", accessToken: "e5f6", host: "g7h8.luna.akamaiapis.net"});
```<|MERGE_RESOLUTION|>--- conflicted
+++ resolved
@@ -1,12 +1,4 @@
-<<<<<<< HEAD
-# NOTE THAT THIS IS A PREVIEW ONLY OF AN UPCOMING PRODUCT. 
-
-----
-
-# AkamaiConfigKit
-=======
 # AkamaiConfigKit - PREVIEW
->>>>>>> 5f64a11b
 
 
 ## Overview
@@ -15,12 +7,6 @@
 * Just want a no-fuss tool? [Use the command line utility](#updateWebSite) to interact with the library
 * Want to integrate into your own Node.js application? [Include the library](#library) 
 * Leverage the [gulp integration](#gulp) to integrate with your Continuous Integration/Continuous Deployment toolset
-
-## Setup
-In order to use this configuration, you need to:
-* Setup your credential files with a 'papi' section as described in the [authorization](https://developer.akamai.com/introduction/Prov_Creds.html) and [credentials](https://developer.akamai.com/introduction/Conf_Client.html) sections of the getting started guide on the developer portal
-* Node 7 is required
-* Install the libraries with 'npm install'
 
 ## Functionality (version 0.0.1)
 The initial version of the ConfigKit provides the following functionality:
